--- conflicted
+++ resolved
@@ -638,17 +638,10 @@
 		vsnode_alias.__init__(self, ctx, node, name)
 		self.tg = self.ctx() # fake one, cannot remove
 		self.exclude_files = Node.exclude_regs + '''
-<<<<<<< HEAD
-waf-1.*
-waf3-1.*/**
-.waf-1.*
-.waf3-1.*/**
-=======
 waf-2*
 waf3-2*/**
 .waf-2*
 .waf3-2*/**
->>>>>>> 5cc784aa
 **/*.sdf
 **/*.suo
 **/*.ncb
