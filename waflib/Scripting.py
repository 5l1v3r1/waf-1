--- conflicted
+++ resolved
@@ -37,10 +37,6 @@
 	Context.run_dir = Context.launch_dir = current_directory
 	start_dir = current_directory
 	no_climb = os.environ.get('NOCLIMB')
-
-	# Store current directory before any chdir
-	Context.waf_dir = wafdir
-	Context.launch_dir = current_directory
 
 	if len(sys.argv) > 1:
 		# os.path.join handles absolute paths
@@ -53,8 +49,6 @@
 			no_climb = True
 			sys.argv.pop(1)
 
-<<<<<<< HEAD
-=======
 	ctx = Context.create_context('options')
 	(options, commands, env) = ctx.parse_cmd_args(allow_unknown=True)
 	if options.top:
@@ -63,7 +57,6 @@
 	if options.out:
 		Context.out_dir = options.out
 
->>>>>>> 5cc784aa
 	# if 'configure' is in the commands, do not search any further
 	if not no_climb:
 		for k in no_climb_commands:
@@ -282,35 +275,6 @@
 		pass
 
 def distclean(ctx):
-<<<<<<< HEAD
-	'''removes the build directory'''
-
-	def remove_and_log(k, fun):
-		try:
-			fun(k)
-		except EnvironmentError as e:
-			if e.errno != errno.ENOENT:
-				Logs.warn('Could not remove %r', k)
-
-	# remove waf cache folders on the top-level
-	if not Options.commands:
-		for k in os.listdir('.'):
-			for x in '.waf-1. waf-1. .waf3-1. waf3-1.'.split():
-				if k.startswith(x):
-					remove_and_log(k, shutil.rmtree)
-
-	# remove a build folder, if any
-	cur = '.'
-	if ctx.options.no_lock_in_top:
-		cur = ctx.options.out
-
-	try:
-		lst = os.listdir(cur)
-	except OSError:
-		Logs.warn('Could not read %r', cur)
-		return
-
-=======
 	'''removes build folders and data'''
 
 	def remove_and_log(k, fun):
@@ -338,7 +302,6 @@
 		Logs.warn('Could not read %r', cur)
 		return
 
->>>>>>> 5cc784aa
 	if Options.lockfile in lst:
 		f = os.path.join(cur, Options.lockfile)
 		try:
@@ -359,10 +322,6 @@
 		for k in (env.out_dir, env.top_dir, env.run_dir):
 			p = os.path.join(k, Options.lockfile)
 			remove_and_log(p, os.remove)
-<<<<<<< HEAD
-
-=======
->>>>>>> 5cc784aa
 
 class Dist(Context.Context):
 	'''creates an archive containing the project source code'''
@@ -513,11 +472,7 @@
 		try:
 			return self.excl
 		except AttributeError:
-<<<<<<< HEAD
-			self.excl = Node.exclude_regs + ' **/waf-1.* **/.waf-1.* **/waf3-1.* **/.waf3-1.* **/*~ **/*.rej **/*.orig **/*.pyc **/*.pyo **/*.bak **/*.swp **/.lock-w*'
-=======
 			self.excl = Node.exclude_regs + ' **/waf-2.* **/.waf-2.* **/waf3-2.* **/.waf3-2.* **/*~ **/*.rej **/*.orig **/*.pyc **/*.pyo **/*.bak **/*.swp **/.lock-w*'
->>>>>>> 5cc784aa
 			if Context.out_dir:
 				nd = self.root.find_node(Context.out_dir)
 				if nd:
@@ -580,11 +535,6 @@
 		with tarfile.open(self.get_arch_name()) as t:
 			for x in t:
 				t.extract(x)
-<<<<<<< HEAD
-		finally:
-			t.close()
-=======
->>>>>>> 5cc784aa
 
 		instdir = tempfile.mkdtemp('.inst', self.get_base_name())
 		cmd = self.make_distcheck_cmd(instdir)
