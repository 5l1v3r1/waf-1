#!/usr/bin/env python
# encoding: utf-8
# Scott Newton, 2005 (scottn)
# Thomas Nagy, 2006-2017 (ita)

"""
Support for waf command-line options

Provides default and command-line options, as well the command
that reads the ``options`` wscript function.
"""

import os, tempfile, optparse, sys, re
from waflib import Logs, Utils, Context, Errors

options = optparse.Values()
"""
A global dictionary representing user-provided command-line options::

	$ waf --foo=bar
"""

commands = []
"""
List of commands to execute extracted from the command-line. This list
is consumed during the execution by :py:func:`waflib.Scripting.run_commands`.
"""

envvars = []
"""
List of environment variable declarations placed after the Waf executable name.
These are detected by searching for "=" in the remaining arguments.
You probably do not want to use this.
"""

lockfile = os.environ.get('WAFLOCK', '.lock-waf_%s_build' % sys.platform)
"""
Name of the lock file that marks a project as configured
"""

class opt_parser(optparse.OptionParser):
	"""
	Command-line options parser.
	"""
	def __init__(self, ctx, allow_unknown=False):
		optparse.OptionParser.__init__(self, conflict_handler='resolve', add_help_option=False,
			version='waf %s (%s)' % (Context.WAFVERSION, Context.WAFREVISION))
		self.formatter.width = Logs.get_term_cols()
		self.ctx = ctx
		self.allow_unknown = allow_unknown

	def _process_args(self, largs, rargs, values):
		"""
		Custom _process_args to allow unknown options according to the allow_unknown status
		"""
		while rargs:
			try:
				optparse.OptionParser._process_args(self,largs,rargs,values)
			except (optparse.BadOptionError, optparse.AmbiguousOptionError) as e:
				if self.allow_unknown:
					largs.append(e.opt_str)
				else:
					self.error(str(e))

	def print_usage(self, file=None):
		return self.print_help(file)

	def get_usage(self):
		"""
		Builds the message to print on ``waf --help``

		:rtype: string
		"""
		cmds_str = {}
		for cls in Context.classes:
			if not cls.cmd or cls.cmd == 'options' or cls.cmd.startswith( '_' ):
				continue

			s = cls.__doc__ or ''
			cmds_str[cls.cmd] = s

		if Context.g_module:
			for (k, v) in Context.g_module.__dict__.items():
				if k in ('options', 'init', 'shutdown'):
					continue

				if type(v) is type(Context.create_context):
					if v.__doc__ and not k.startswith('_'):
						cmds_str[k] = v.__doc__

		just = 0
		for k in cmds_str:
			just = max(just, len(k))

		lst = ['  %s: %s' % (k.ljust(just), v) for (k, v) in cmds_str.items()]
		lst.sort()
		ret = '\n'.join(lst)

		return '''waf [commands] [options]

Main commands (example: ./waf build -j4)
%s
''' % ret


class OptionsContext(Context.Context):
	"""
	Collects custom options from wscript files and parses the command line.
	Sets the global :py:const:`waflib.Options.commands` and :py:const:`waflib.Options.options` values.
	"""
	cmd = 'options'
	fun = 'options'

	def __init__(self, **kw):
		super(OptionsContext, self).__init__(**kw)

		self.parser = opt_parser(self)
		"""Instance of :py:class:`waflib.Options.opt_parser`"""

		self.option_groups = {}

		jobs = self.jobs()
		p = self.add_option
		color = os.environ.get('NOCOLOR', '') and 'no' or 'auto'
		if os.environ.get('CLICOLOR', '') == '0':
			color = 'no'
		elif os.environ.get('CLICOLOR_FORCE', '') == '1':
			color = 'yes'
		p('-c', '--color',    dest='colors',  default=color, action='store', help='whether to use colors (yes/no/auto) [default: auto]', choices=('yes', 'no', 'auto'))
		p('-j', '--jobs',     dest='jobs',    default=jobs,  type='int', help='amount of parallel jobs (%r)' % jobs)
		p('-k', '--keep',     dest='keep',    default=0,     action='count', help='continue despite errors (-kk to try harder)')
		p('-v', '--verbose',  dest='verbose', default=0,     action='count', help='verbosity level -v -vv or -vvv [default: 0]')
		p('--zones',          dest='zones',   default='',    action='store', help='debugging zones (task_gen, deps, tasks, etc)')
		p('--profile',        dest='profile', default='',    action='store_true', help=optparse.SUPPRESS_HELP)
		p('-h', '--help',     dest='whelp',   default=0,     action='store_true', help="show this help message and exit")

		gr = self.add_option_group('Configuration options')
		self.option_groups['configure options'] = gr

		gr.add_option('-o', '--out', action='store', default='', help='build dir for the project', dest='out')
		gr.add_option('-t', '--top', action='store', default='', help='src dir for the project', dest='top')

		gr.add_option('--no-lock-in-run', action='store_true', default='', help=optparse.SUPPRESS_HELP, dest='no_lock_in_run')
		gr.add_option('--no-lock-in-out', action='store_true', default='', help=optparse.SUPPRESS_HELP, dest='no_lock_in_out')
		gr.add_option('--no-lock-in-top', action='store_true', default='', help=optparse.SUPPRESS_HELP, dest='no_lock_in_top')

		default_prefix = getattr(Context.g_module, 'default_prefix', os.environ.get('PREFIX'))
		if not default_prefix:
			if Utils.unversioned_sys_platform() == 'win32':
				d = tempfile.gettempdir()
				default_prefix = d[0].upper() + d[1:]
				# win32 preserves the case, but gettempdir does not
			else:
				default_prefix = '/usr/local/'
		gr.add_option('--prefix', dest='prefix', default=default_prefix, help='installation prefix [default: %r]' % default_prefix)
		gr.add_option('--bindir', dest='bindir', help='bindir')
		gr.add_option('--libdir', dest='libdir', help='libdir')

		gr = self.add_option_group('Build and installation options')
		self.option_groups['build and install options'] = gr
		gr.add_option('-p', '--progress', dest='progress_bar', default=0, action='count', help= '-p: progress bar; -pp: ide output')
		gr.add_option('--targets',        dest='targets', default='', action='store', help='task generators, e.g. "target1,target2"')

		gr = self.add_option_group('Step options')
		self.option_groups['step options'] = gr
		gr.add_option('--files',          dest='files', default='', action='store', help='files to process, by regexp, e.g. "*/main.c,*/test/main.o"')

		default_destdir = os.environ.get('DESTDIR', '')

		gr = self.add_option_group('Installation and uninstallation options')
		self.option_groups['install/uninstall options'] = gr
		gr.add_option('--destdir', help='installation root [default: %r]' % default_destdir, default=default_destdir, dest='destdir')
		gr.add_option('-f', '--force', dest='force', default=False, action='store_true', help='force file installation')
		gr.add_option('--distcheck-args', metavar='ARGS', help='arguments to pass to distcheck', default=None, action='store')

	def jobs(self):
		"""
		Finds the optimal amount of cpu cores to use for parallel jobs.
		At runtime the options can be obtained from :py:const:`waflib.Options.options` ::

			from waflib.Options import options
			njobs = options.jobs

		:return: the amount of cpu cores
		:rtype: int
		"""
		count = int(os.environ.get('JOBS', 0))
		if count < 1:
			if 'NUMBER_OF_PROCESSORS' in os.environ:
				# on Windows, use the NUMBER_OF_PROCESSORS environment variable
				count = int(os.environ.get('NUMBER_OF_PROCESSORS', 1))
			else:
				# on everything else, first try the POSIX sysconf values
				if hasattr(os, 'sysconf_names'):
					if 'SC_NPROCESSORS_ONLN' in os.sysconf_names:
						count = int(os.sysconf('SC_NPROCESSORS_ONLN'))
					elif 'SC_NPROCESSORS_CONF' in os.sysconf_names:
						count = int(os.sysconf('SC_NPROCESSORS_CONF'))
				if not count and os.name not in ('nt', 'java'):
					try:
						tmp = self.cmd_and_log(['sysctl', '-n', 'hw.ncpu'], quiet=0)
					except Errors.WafError:
						pass
					else:
						if re.match('^[0-9]+$', tmp):
							count = int(tmp)
		if count < 1:
			count = 1
		elif count > 1024:
			count = 1024
		return count

	def add_option(self, *k, **kw):
		"""
		Wraps ``optparse.add_option``::

			def options(ctx):
				ctx.add_option('-u', '--use', dest='use', default=False,
					action='store_true', help='a boolean option')

		:rtype: optparse option object
		"""
		return self.parser.add_option(*k, **kw)

	def add_option_group(self, *k, **kw):
		"""
		Wraps ``optparse.add_option_group``::

			def options(ctx):
				gr = ctx.add_option_group('some options')
				gr.add_option('-u', '--use', dest='use', default=False, action='store_true')

		:rtype: optparse option group object
		"""
		try:
			gr = self.option_groups[k[0]]
		except KeyError:
			gr = self.parser.add_option_group(*k, **kw)
		self.option_groups[k[0]] = gr
		return gr

	def get_option_group(self, opt_str):
		"""
		Wraps ``optparse.get_option_group``::

			def options(ctx):
				gr = ctx.get_option_group('configure options')
				gr.add_option('-o', '--out', action='store', default='',
					help='build dir for the project', dest='out')

		:rtype: optparse option group object
		"""
		try:
			return self.option_groups[opt_str]
		except KeyError:
			for group in self.parser.option_groups:
				if group.title == opt_str:
					return group
			return None

<<<<<<< HEAD
	def parse_args(self, _args=None):
		"""
		Parses arguments from a list which is not necessarily the command-line.
=======
	def sanitize_path(self, path, cwd=None):
		if not cwd:
			cwd = Context.launch_dir
		p = os.path.expanduser(path)
		p = os.path.join(cwd, p)
		p = os.path.normpath(p)
		p = os.path.abspath(p)
		return p
>>>>>>> 5cc784aa

	def parse_cmd_args(self, _args=None, cwd=None, allow_unknown=False):
		"""
		Just parse the arguments
		"""
		self.parser.allow_unknown = allow_unknown
		(options, leftover_args) = self.parser.parse_args(args=_args)
		envvars = []
		commands = []
		for arg in leftover_args:
			if '=' in arg:
				envvars.append(arg)
			elif arg != 'options':
				commands.append(arg)

		for name in 'top out destdir prefix bindir libdir'.split():
			# those paths are usually expanded from Context.launch_dir
			if getattr(options, name, None):
				path = self.sanitize_path(getattr(options, name), cwd)
				setattr(options, name, path)
		return options, commands, envvars

	def init_module_vars(self, arg_options, arg_commands, arg_envvars):
		options.__dict__.clear()
		del commands[:]
		del envvars[:]

		options.__dict__.update(arg_options.__dict__)
		commands.extend(arg_commands)
		envvars.extend(arg_envvars)

		for var in envvars:
			(name, value) = var.split('=', 1)
			os.environ[name.strip()] = value

	def init_logs(self, options, commands, envvars):
		if options.verbose >= 1:
			self.load('errcheck')

		colors = {'yes' : 2, 'auto' : 1, 'no' : 0}[options.colors]
		Logs.enable_colors(colors)

		if options.zones:
			Logs.zones = options.zones.split(',')
			if not Logs.verbose:
				Logs.verbose = 1
		elif Logs.verbose > 0:
			Logs.zones = ['runner']
		if Logs.verbose > 2:
			Logs.zones = ['*']

	def parse_args(self, _args=None):
		"""
		Parses arguments from a list which is not necessarily the command-line.
		Initializes the module variables options, commands and envvars
		If help is requested, prints it and exit the application

		:param _args: arguments
		:type _args: list of strings
		"""
		options, commands, envvars = self.parse_cmd_args()
		self.init_logs(options, commands, envvars)
		self.init_module_vars(options, commands, envvars)

	def execute(self):
		"""
		See :py:func:`waflib.Context.Context.execute`
		"""
		super(OptionsContext, self).execute()
		self.parse_args()
		Utils.alloc_process_pool(options.jobs)
<|MERGE_RESOLUTION|>--- conflicted
+++ resolved
@@ -258,11 +258,6 @@
 					return group
 			return None
 
-<<<<<<< HEAD
-	def parse_args(self, _args=None):
-		"""
-		Parses arguments from a list which is not necessarily the command-line.
-=======
 	def sanitize_path(self, path, cwd=None):
 		if not cwd:
 			cwd = Context.launch_dir
@@ -271,7 +266,6 @@
 		p = os.path.normpath(p)
 		p = os.path.abspath(p)
 		return p
->>>>>>> 5cc784aa
 
 	def parse_cmd_args(self, _args=None, cwd=None, allow_unknown=False):
 		"""
