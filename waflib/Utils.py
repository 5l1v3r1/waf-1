--- conflicted
+++ resolved
@@ -9,13 +9,9 @@
 through Python versions 2.5 to 3.X and across different platforms (win32, linux, etc)
 """
 
-<<<<<<< HEAD
-import atexit, os, sys, errno, traceback, inspect, re, datetime, platform, base64, signal, functools
-=======
 from __future__ import with_statement
 
 import atexit, os, sys, errno, inspect, re, datetime, platform, base64, signal, functools, time
->>>>>>> 5cc784aa
 
 try:
 	import cPickle
